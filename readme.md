
## Simple Record Store

Derek Hamner's 1999 article [Use a RandomAccessFile to build a low-level database](http://www.javaworld.com/jw-01-1999/jw-01-step.html)
shows how to creates a simple KV storage file with fixed key length. That code isn't safe to crashes due to the ordering of writes. It also uses java serialsation for writes which has many problems. 
This version has tests that throws an exception on every write operation and verifies that the storage isn't corrupt
the write appears to be atomic when the header is flushed. It also only stores binary values leaving it to the caller to choose the best serialisation mechanism. 

With this (re)implementation: 

<<<<<<< HEAD
1. Supports a file of byte length Long.MAX_VALUE and a maximum of Integer.MAX_VALUE entries.
1. Records must have a unique fixed length key. The maximum size of keys is fixed for the life of the store.  
1. Uses an in-memory HashMap of the position of records and their length to speed up queries. The intention is to make 
it easier to override with faster in-memory structures. 
=======
1. Records must have a unique string key. The maximum size of this key must be fixed for the life of the store. 
It is intended that you use something like a UUID or SHa256 as a surragate key that is unique and fixed width.
>>>>>>> 13414e32
1. The records are held in a single `RandomAccessFile` comprising of: 
   1. A header which is the number of records. 
   2. An index region which is all the headers with possibly some free space at the end.
   3. The record region where deletes and updates may have created free space between records.   
1. An insert:: 
   1. May insert the record into any free space that is large enough. 
   1. Else may cause the index region to expand. This is done by moving the first record to the end of the file. 
   1. Else inserts the record at the end of the file expanding as necessary.  
1. An update:
   1. May be the same size as the old records in which case it is a direct overwrite. 
   1. Else may be smaller than the old record in which case free space is created. 
   1. Else may be bigger than the old record. If so it is moved to to the back of the file expanding it as necessary.
   1. Any free space created by a move follows the same rules as for deletion below. 
1. A delete may:
<<<<<<< HEAD
   1. May shrink the file if it is the last record. 
   1. Else move the second record backwards if it is the first record (issue [#12](https://github.com/simbo1905/simple-record-store/issues/12)). 
   1. Else will create some free space in the middle of the file which is a write to the header of the previous record. 
   1. Will overwrite the deleted header by moving the last header over it decrementing the headers count.   
1. Records are written with a CRC32 checksum which is checked upon load.  
1. The order of writes to the records is designed so that if there is a crash there isn't any corruption. 
=======
   1. Shrink the file if it is the last record. 
   1. Expand the index region if it is the first record. 
   1. Else will create some free space.
   1. Will overwrite the header by moving the last header over it then shrink the header region.   
   1. The freed record space is joined to the previous record location. Free space created by moving the first record is considered an 
expansion of the index region. 
1. Records are written with a CRC32 checksum which is checked upon load. 
1. The order of writes to the records is designed so that if there is a crash there isn't any corruption.
1. Uses an memory map of the position of records and their length. 

>>>>>>> 13414e32

## Using

The latest release on maven central is:

```xml
<dependency>
	<groupId>com.github.trex-paxos</groupId>
	<artifactId>simple-record-store</artifactId>
	<version>0.6.0</version>
</dependency>
```

See `SimpleRecordStoreApiTests.java` for examples of the public API which is minimal. 

## Build

Build and test the code with: 

```shell script
mvn package
```

Release: 

```shell script
# do a snaphost release
mvn clean deploy

# do a dry run of the real release
mvn release:prepare -DdryRun=true

# clean the dry run
mvn release:clean

# make the actual tag 
mvn release:prepare 

# checkout and deply the tag
mvn release:perform
```

## Details

You can set the following properties with either an environemnt variable or a -D flag. The -D flag takes precedence:

| Property                                                | Default | Comment                 |
|---------------------------------------------------------|---------|-------------------------|
| com.github.simbo1905.srs.BaseRecordStore.MAX_KEY_LENGTH | 64      | Max size of key string. |

The file byte position is 64 bits so 9223 petabytes. The value size is 32 bits so a maximum of 2.14 G. 
<|MERGE_RESOLUTION|>--- conflicted
+++ resolved
@@ -1,55 +1,37 @@
 
-## Simple Record Store
+#### Simple Record Store
 
 Derek Hamner's 1999 article [Use a RandomAccessFile to build a low-level database](http://www.javaworld.com/jw-01-1999/jw-01-step.html)
-shows how to creates a simple KV storage file with fixed key length. That code isn't safe to crashes due to the ordering of writes. It also uses java serialsation for writes which has many problems. 
-This version has tests that throws an exception on every write operation and verifies that the storage isn't corrupt
-the write appears to be atomic when the header is flushed. It also only stores binary values leaving it to the caller to choose the best serialisation mechanism. 
+shows how to creates a simple KV storage file. That code isn't safe to crashes though due to the ordering of writes. 
+This version has a test that throws an exception on every write operation and verifies that the storage isn't corrupt
+the write appears to be atomic when the header is flushed. 
 
-With this (re)implementation: 
+This implementation: 
 
-<<<<<<< HEAD
 1. Supports a file of byte length Long.MAX_VALUE and a maximum of Integer.MAX_VALUE entries.
 1. Records must have a unique fixed length key. The maximum size of keys is fixed for the life of the store.  
 1. Uses an in-memory HashMap of the position of records and their length to speed up queries. The intention is to make 
 it easier to override with faster in-memory structures. 
-=======
-1. Records must have a unique string key. The maximum size of this key must be fixed for the life of the store. 
-It is intended that you use something like a UUID or SHa256 as a surragate key that is unique and fixed width.
->>>>>>> 13414e32
 1. The records are held in a single `RandomAccessFile` comprising of: 
    1. A header which is the number of records. 
    2. An index region which is all the headers with possibly some free space at the end.
-   3. The record region where deletes and updates may have created free space between records.   
-1. An insert:: 
+   3. The record region where past deletes and updates may have created free space between records.  
+1. An insert:
+   1. May cause the index region to expand. This is done by moving the first records to the end of the file. 
    1. May insert the record into any free space that is large enough. 
-   1. Else may cause the index region to expand. This is done by moving the first record to the end of the file. 
    1. Else inserts the record at the end of the file expanding as necessary.  
 1. An update:
    1. May be the same size as the old records in which case it is a direct overwrite. 
-   1. Else may be smaller than the old record in which case free space is created. 
-   1. Else may be bigger than the old record. If so it is moved to to the back of the file expanding it as necessary.
+   1. May be smaller than the old record in which case free space is created. 
+   1. May be bigger than the old record. If so it is moved to to the back of the file expanding as necessary.
    1. Any free space created by a move follows the same rules as for deletion below. 
 1. A delete may:
-<<<<<<< HEAD
    1. May shrink the file if it is the last record. 
    1. Else move the second record backwards if it is the first record (issue [#12](https://github.com/simbo1905/simple-record-store/issues/12)). 
    1. Else will create some free space in the middle of the file which is a write to the header of the previous record. 
    1. Will overwrite the deleted header by moving the last header over it decrementing the headers count.   
 1. Records are written with a CRC32 checksum which is checked upon load.  
 1. The order of writes to the records is designed so that if there is a crash there isn't any corruption. 
-=======
-   1. Shrink the file if it is the last record. 
-   1. Expand the index region if it is the first record. 
-   1. Else will create some free space.
-   1. Will overwrite the header by moving the last header over it then shrink the header region.   
-   1. The freed record space is joined to the previous record location. Free space created by moving the first record is considered an 
-expansion of the index region. 
-1. Records are written with a CRC32 checksum which is checked upon load. 
-1. The order of writes to the records is designed so that if there is a crash there isn't any corruption.
-1. Uses an memory map of the position of records and their length. 
-
->>>>>>> 13414e32
 
 ## Using
 
